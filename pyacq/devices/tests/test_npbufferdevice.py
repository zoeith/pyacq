--- conflicted
+++ resolved
@@ -19,13 +19,8 @@
     sigs = np.random.randn(2560, 7).astype('float64')
     
     dev = nodegroup.create_node('NumpyDeviceBuffer', name='dev')
-<<<<<<< HEAD
-    dev.configure(nb_channel=7, sample_interval=0.0001)
+    dev.configure(nb_channel=7, sample_interval=0.0001, chunksize=256, buffer=sigs)
     dev.output.configure(protocol='tcp', interface='127.0.0.1', transfermode='plaindata')
-=======
-    dev.configure(nb_channel=7, sample_interval=0.0001, chunksize=256, buffer=sigs)
-    dev.output.configure(protocol='tcp', interface='127.0.0.1', transfertmode='plaindata')
->>>>>>> 34e6b2b4
     dev.initialize()
     
     # create stream
