--- conflicted
+++ resolved
@@ -56,11 +56,7 @@
     audioout = nodegroup.create_node('PyAudio', name='audioout')
     
     audioin.configure(sample_interval=1./sr, chunksize=chunksize, nb_channel=nb_channel)
-<<<<<<< HEAD
-    audioin.output.configure(protocol='inproc', transfermode='plaindata')
-=======
-    audioin.output.configure(protocol='inproc', transfertmode='plaindata', dtype='float32')
->>>>>>> 34e6b2b4
+    audioin.output.configure(protocol='inproc', transfermode='plaindata', dtype='float32')
     audioin.initialize()
     
     audioout.configure(nb_channel=nb_channel, sample_rate=sr,
