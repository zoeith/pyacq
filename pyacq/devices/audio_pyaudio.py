import numpy as np
import collections
import logging

from ..core import Node, register_node_type, ThreadPollInput
from pyqtgraph.Qt import QtCore, QtGui
from pyqtgraph.util.mutex import Mutex

try:
    import pyaudio
    HAVE_PYAUDIO = True
except ImportError:
    HAVE_PYAUDIO = False

if HAVE_PYAUDIO:
    format_conv = {'int16': pyaudio.paInt16, 'int32': pyaudio.paInt32, 'float32': pyaudio.paFloat32, }
    # TODO add support for 'int24' (possible in pyaudio but not in numpy)


class PyAudio(Node):
    """Simple wrapper around PyAudio for input and output to audio devices.
    """

    _input_specs = {'signals': dict(streamtype='analogsignal',dtype='int16',
                                                shape=(-1, 2), compression ='', timeaxis=0,
                                                sample_rate =44100.
                                                )}

    _output_specs = {'signals': dict(streamtype='analogsignal',dtype='int16',
                                                shape=(-1, 2), compression ='', timeaxis=0,
                                                sample_rate =44100.
                                                )}

    def __init__(self, **kargs):
        Node.__init__(self, **kargs)
        assert HAVE_PYAUDIO, "PyAudio node depends on the `pyaudio` package, but it could not be imported."
        self.pa = pyaudio.PyAudio()

    def configure(self, *args, **kwargs):
        """
        Parameters
        ----------
        nb_channel : int
            Number of audio channels
        sample_rate: float
            Sample rate. This value is rounded to integer.
        input_device_index : int or None
            Input device index (see `list_device_specs()` and pyaudio documentation).
            If None then no recording will be requested from the device, and the
            node will have no output.
        output_device_index: in or None
            Output device index (see `list_device_specs()` and pyaudio documentation).
            If None then no playback will be requested from the device, and the
            node will have no input.
        format : str in ('int16', 'int32' or 'float32')
            Internal data format for pyaudio.
        chunksize : int (1024 by default)
            Size of each chunk. Smaller chunks result in lower overall latency,
            but may also cause buffering issues (cracks/pops in sound).
        """
        return Node.configure(self, *args, **kwargs)

    def _configure(self, nb_channel=2, sample_rate=44100.,
                    input_device_index=None, output_device_index=None,
                    format='int16', chunksize=1024):
        
        
        self.nb_channel = nb_channel
        self.sample_rate = sample_rate
        self.input_device_index = input_device_index
        self.output_device_index = output_device_index
        self.format = format
        self._chunksize = chunksize
        
        assert self.format in format_conv
        
        
        # check if supported
        if self.output_device_index is not None:
            try:
                self.pa.is_format_supported(self.sample_rate, output_format=format_conv[format],
                    output_channels=self.nb_channel, output_device=self.output_device_index)
            except ValueError as err:
                msg = 'Output not supported: channels={} samplerate={} device_id={}'.format(self.nb_channel, self.sample_rate, self.output_device_index)
                raise ValueError(msg) from err
        
        if self.input_device_index is not None:
            try:
                self.pa.is_format_supported(self.sample_rate, input_format=format_conv[format],
                    input_channels=self.nb_channel, input_device=self.input_device_index)
            except ValueError as err:
                msg = 'Input not supported: channels={} samplerate={} device_id={}'.format(self.nb_channel, self.sample_rate, self.input_device_index)
                raise ValueError(msg) from err

        self.output.spec['shape'] = (chunksize, self.nb_channel)
        self.output.spec['nb_channel'] = self.nb_channel
        self.output.spec['dtype = '] = format
        self.output.spec['sample_rate'] = float(int(self.sample_rate))
        gains = {'int16': 1./2**15, 'int32': 1./2**31, 'float32':1.}
        self.output.spec['gain'] = gains[self.format]
        self.output.spec['offset'] = 0.
    
    def check_input_specs(self):
        pass
    
    def check_output_specs(self):
        pass

    def list_device_specs(self):
        return [self.pa.get_device_info_by_index(i) for i in range(self.pa.get_device_count())]

    def default_input_device(self):
        """Return the index of the default input device.
        """
        return self.pa.get_default_input_device_info()['index']
    
    def default_output_device(self):
        """Return the index of the default output device.
        """
        return self.pa.get_default_output_device_info()['index']

    def _initialize(self):
        self.audiostream = self.pa.open(
                    rate=int(self.sample_rate),
                    channels=int(self.nb_channel),
                    format=format_conv[self.format],
                    input=self.input_device_index is not None,
                    output=self.output_device_index is not None,
                    input_device_index=self.input_device_index,
                    output_device_index=self.output_device_index,
                    frames_per_buffer=self._chunksize,
                    stream_callback=self._audiocallback,
                    start=False)
        self._head = 0
        
        # outbuffer
        size = self.nb_channel * self._chunksize * np.dtype(self.format).itemsize
        self.enmpty_outputbuffer = b'\x00' * size
        self.out_queue = collections.deque()
        self.lock = Mutex()
        
        if self.output_device_index is not None:
<<<<<<< HEAD
            self.thread = ThreadPollInput(self.input)
=======
            #~ self.thread = ThreadPollInput(self.input, parent=self)
            self.thread = ThreadPollInput(self.input, parent=None)
>>>>>>> 579ad1e6
            self.thread.new_data.connect(self._new_output_buffer)
    
    def _start(self):
        self.audiostream.start_stream()
        if self.output_device_index is not None:
            self.thread.start()

    def _stop(self):
        self.audiostream.stop_stream()
        if self.output_device_index is not None:
            self.thread.stop()
            self.thread.wait()

    def _close(self):
        self.audiostream.close()
        self.pa.terminate()
        del self.thread

    def _audiocallback(self, in_data, frame_count, time_info, status):
        #~ print('audiocallback', len(self.out_queue))
        if in_data is not None:
            self._head += self._chunksize
            self.output.send(self._head, in_data)
        with self.lock:
            if len(self.out_queue)>0:
                out = self.out_queue.popleft()
            else:
                logging.info('Node PyAudio', self.name, 'lost output buffer')
                #~ print('lost output buffer')
                out = self.enmpty_outputbuffer
        return (out, pyaudio.paContinue)    
    
    def _new_output_buffer(self, pos, data):
        #~ print('_new_output_buffer', pos, data.shape, data.dtype)
        with self.lock:
            self.out_queue.append(bytes(data))
            
    
register_node_type(PyAudio)<|MERGE_RESOLUTION|>--- conflicted
+++ resolved
@@ -140,12 +140,7 @@
         self.lock = Mutex()
         
         if self.output_device_index is not None:
-<<<<<<< HEAD
             self.thread = ThreadPollInput(self.input)
-=======
-            #~ self.thread = ThreadPollInput(self.input, parent=self)
-            self.thread = ThreadPollInput(self.input, parent=None)
->>>>>>> 579ad1e6
             self.thread.new_data.connect(self._new_output_buffer)
     
     def _start(self):
