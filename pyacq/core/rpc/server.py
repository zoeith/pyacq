--- conflicted
+++ resolved
@@ -50,7 +50,6 @@
     name : str
         Name used to identify this server.
     address : URL
-<<<<<<< HEAD
         Address for RPC server to bind to. Default is ``'tcp://127.0.0.1:*'``.
         
         **Note:** binding RPCServer to a public IP address is a potential
@@ -66,9 +65,6 @@
     RPCServer is not a thread-safe class. Only use :class:`RPCClient` to communicate
     with RPCServer from other threads.
     
-=======
-        Address for RPC server to bind to.
->>>>>>> 34e6b2b4
 
     Examples
     --------
@@ -145,11 +141,7 @@
         from .client import RPCClient
         srv = RPCServer.get_server()
         return RPCClient.get_client(srv.address)
-<<<<<<< HEAD
-
-=======
-        
->>>>>>> 34e6b2b4
+
     def __init__(self, address="tcp://127.0.0.1:*"):
         self._socket = zmq.Context.instance().socket(zmq.ROUTER)
         
@@ -159,10 +151,7 @@
         self._socket.linger = 5000
         
         self._socket.bind(address)
-<<<<<<< HEAD
         #: The zmq address where this server is listening (e.g. 'tcp:///127.0.0.1:5678')
-=======
->>>>>>> 34e6b2b4
         self.address = self._socket.getsockopt(zmq.LAST_ENDPOINT)
         self._closed = False
         
@@ -518,14 +507,10 @@
     Parameters
     ----------
     address : str
-<<<<<<< HEAD
         ZMQ address to listen on. Default is ``'tcp://127.0.0.1:*'``.
         
         **Note:** binding RPCServer to a public IP address is a potential
         security hazard. See :class:`RPCServer`.
-=======
-        ZMQ address to listen on. Default is "tcp://127.0.0.1:*".
->>>>>>> 34e6b2b4
     quit_on_close : bool
         If True, then call `QApplication.quit()` when the server is closed. 
         
