--- conflicted
+++ resolved
@@ -41,11 +41,7 @@
     executable : str | None
         Optional python executable to invoke. The default value is `sys.executable`.
     """
-<<<<<<< HEAD
-    def __init__(self, name=None, addr="tcp://127.0.0.1:*", qt=False, log_addr=None, 
-=======
-    def __init__(self, name=None, address="tcp://*:*", qt=False, log_addr=None, 
->>>>>>> 2707f651
+    def __init__(self, name=None, address="tcp://127.0.0.1:*", qt=False, log_addr=None, 
                  log_level=None, executable=None):
 
 
