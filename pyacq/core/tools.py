--- conflicted
+++ resolved
@@ -63,11 +63,9 @@
             self.running = False
     
     def pos(self):
-<<<<<<< HEAD
         with self.lock:
             return self._pos
-=======
-        return self._pos
+
 
 class ThreadPollOutput(ThreadPollInput):
     """    
@@ -87,7 +85,6 @@
         self.instream = InputStream()
         self.instream.connect(output_stream)
         ThreadPollInput.__init__(self, self.instream, **kargs)
->>>>>>> 240acbfe
 
 
 class ThreadStreamConverter(ThreadPollInput):
